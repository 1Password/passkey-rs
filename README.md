# Passkey-rs by 1Password

[![github]](https://github.com/1Password/passkey-rs/tree/main/passkey/)
[![version]](https://crates.io/crates/passkey/)
[![documentation]](https://docs.rs/passkey/)

The `passkey-rs` library is a collection of Rust libraries to enable developers to use Passkeys in Rust code through a comprehensive implementation of both the [Webauthn Level 3][webauthn-3] and [CTAP2][ctap-2] standards. It is comprised of five sub-libraries:

- `passkey-client` - a library, usable as `client`, which implements the [Webauthn Level 3 standard][webauthn-3] for authentication to websites.
- `passkey-authenticator` - a library, usable as `authenticator`, which implements the [CTAP2][ctap-2] standard.
- `passkey-transports` - a library, usable as `transports`, which implements the [CTAP HID protocol][ctap-hid].
- `passkey-types` - type definitions, usable as `types` for the `-client` and `-authenticator` libraries.
- `public-suffix` - a library which efficiently determines the effictive Top-Level Domain of a given URL, based on the [Mozilla Public Suffix List][public-suffix].

In understanding how to use this library, developers should read the [Webauthn Level 3][webauthn-3] and [CTAP2][ctap-2] standards. Much of the type naming in these libraries refer directly to the terms used in these standards and being familiar with their terminology will greatly aid your understanding of how to use these libraries.

Examples in this documentation shows certain values being assumed to come from the website (Relying Party). It is not within the scope of these libraries to manage the details of the interaction with the Relying Party. How these values and the authentication results are communicated with the Relying Party is an implementation detail for users of these crates.

## Basic Concepts

Conceptually, working with Passkeys involves receiving requests for registration of new credentials, storing those credentials, and performing authentication with existing credentials. Two standards are involved here: [Webauthn][webauthn-3] is the protocol by which a website (a "Relying Party") communicates with your application. The [Client-to-Authenticator Protocol (CTAP2)][ctap-2] is the protocol by which your application communicates with an authenticator - which can be software or a hardware device such as a FIDO2 USB key.

This library provides Rust types to implement both protocols, as well as a software `Authenticator` which can be used in place of the USB keys that many will be familiar with.

You can think of these libraries as a chain that interacts with Relying Parties in the following way:

RelyingParty <-> `Client` <-> `Authenticator` <-> `CredentialStore`

The `Client` type marshals and unmarshals options and data from the Relying Party. It provides the following API for registration and authentication:

- `register()` - Register a webauthn credential.
- `authenticate()` - Authenticate a webauthn request.

The `Client` does not itself perform cryptographic operations. Instead it depends on an internal `Authenticator` for these operations.

The `Authenticator` type provides a virtual authenticator which can create new credentials and authenticate users using the following functions:

- `make_credential()` - creates a credential.
- `get_assertion()` - generates the cryptograhic proof of user authentication

The `Authenticator` does not store credentials itself, but relies on a generic type which implements the `CredentialStore` trait. This trait provides the API for storing and retrieving Passkey structures:

- `save_credential()` - stores a credential created in `make_credential()`
- `find_credentials()` - searches the `CredentialStore`'s internal storage for credentials which might be used for an authentication.

The `authenticator` library provides a range of implementations of `authenticator::CredentialStore` but users of the library can provide their own.

A runnable demonstration binary is provided in `passkey/examples/usage.rs`.

### Example: Using the Client type for Webauthn Operations

The highest-level type in these libraries is the `passkey-client::Client`. This is the type you will primarily use to implement Webauthn authentication in your application.

The following example demonstrates how to create a `Client` and use it to create a credential. Doing this from scratch involves creating an `Authenticator` and a `CredentialStore`, then providing those to the `Client`.

In this example, we are going to manually create a `CredentialCreationOptions` struct with hypothetical values named `*_from_rp` to indicate that these are values that would usually be supplied by the Relying Party. For simplicity, most of the `CredentialCreationOptions` are being set to `None` here.

```rust
use passkey::{
    authenticator::{Authenticator, UserValidationMethod},
    client::{Client, WebauthnError},
    types::{ctap2::*, webauthn::*, Bytes, Passkey},
};
use url::Url;

// First create an Authenticator for the Client to use.
let my_aaguid = Aaguid::new_empty();
let user_validation_method = MyUserValidationMethod {};
// Create the CredentialStore for the Authenticator.
// Option<Passkey> is the simplest possible implementation of CredentialStore
let store: Option<Passkey> = None;
let my_authenticator = Authenticator::new(my_aaguid, store, user_validation_method);

// Create the Client
// If you are creating credentials, you need to declare the Client as mut
let mut my_client = Client::new(my_authenticator);

// The following values, provided as parameters to this function would usually be
// retrieved from a Relying Party according to the context of the application.
let request = CredentialCreationOptions {
    public_key: PublicKeyCredentialCreationOptions {
        rp: PublicKeyCredentialRpEntity {
            id: None, // Leaving the ID as None means use the effective domain
            name: name_from_rp.clone(),
        },
        user: PublicKeyCredentialUserEntity {
            id: user_handle_from_rp,
            display_name: display_name_from_rp,
            name: name_from_rp,
        },
        challenge: challenge_bytes_from_rp,
        pub_key_cred_params: vec![parameters_from_rp],
        timeout: None,
        exclude_credentials: None,
        authenticator_selection: None,
        attestation: AttestationConveyancePreference::None,
        extensions: None,
    },
};

// Now create the credential.
<<<<<<< HEAD
let my_webauthn_credential: CreatedPublicKeyCredential = my_client.register(origin, request, None).await?;
=======
let my_webauthn_credential: CreatedPublicKeyCredential = my_client.register(origin, request, DefaultClientData).await?;
>>>>>>> 447a02ed

```

The above example shows how a Webauthn credential can be created. Now, we can go ahead and try to authenticate the user.

```rust
let challenge_bytes_from_rp: Bytes = random_vec(32).into();
// Now try and authenticate
let credential_request = CredentialRequestOptions {
    public_key: PublicKeyCredentialRequestOptions {
        challenge: challenge_bytes_from_rp,
        timeout: None,
        rp_id: Some(String::from(origin.domain().unwrap())),
        allow_credentials: None,
        user_verification: UserVerificationRequirement::default(),
        extensions: None,
    },
};

let authenticated_cred: AuthenticatedPublicKeyCredential = my_client
    .authenticate(origin, credential_request, None)
    .await?;
```

### Example: Using the Authenticator for CTAP2 Operations

The following code provides a basic example of how to create and use an `Authenticator` by itself to generate a credential and store it.

```rust
// Option<Passkey> is the simplest possible implementation of CredentialStore
let store: Option<Passkey> = None;
let user_validation_method = MyUserValidationMethod {};
let my_aaguid = Aaguid::new_empty();

let mut my_authenticator = Authenticator::new(my_aaguid, store, user_validation_method);

let reg_request = make_credential::Request {
    client_data_hash: client_data_hash_from_rp.clone(),
    rp: make_credential::PublicKeyCredentialRpEntity {
        id: tld_from_rp.clone(),
        name: None,
    },
    user: PublicKeyCredentialUserEntity {
        id: user_handle_from_rp,
        display_name: display_name_from_rp,
        name: name_from_rp,
    },
    pub_key_cred_params: vec![algorithms_from_rp],
    exclude_list: None,
    extensions: None,
    options: make_credential::Options::default(),
    pin_auth: None,
    pin_protocol: None,
};

let credential: make_credential::Response =
    my_authenticator.make_credential(reg_request).await?;
```

The credential is stored within the `Authenticator`'s `CredentialStore` as part of the creation process. Now, we can use this credential directly to perform an authentication:

```rust
let auth_request = get_assertion::Request {
    rp_id: tld_from_rp,
    client_data_hash: client_data_hash_from_rp,
    allow_list: None,
    extensions: None,
    options: make_credential::Options::default(),
    pin_auth: None,
    pin_protocol: None,
};

let response = my_authenticator.get_assertion(auth_request).await?;
```

## Crates in Detail

### Passkey-Types

`Passkey-types` provides the type definitions for the other crates. It may be initially confusing to realise that there are sometimes two variants of what is seemingly the same type. For example, we have a `webauthn::PublicKeyCredentialRpEntity` and a `ctap2::PublicKeyCredentialRpEntity`. This is because the different protocols have different requirements for which fields must be present and which are optional. In cases where the CTAP2 structures are the same as those in Webauthn, the CTAP2 libraries use the Webauthn types.

### Public-Suffix

The `Public-Suffix` crate provides an efficient library for determining the effective top-level domain or 'public suffix' for a given URL. Most crate users will not need to work with this library directly. It is used internally by the `passkey-client::Client` type.

However, depending on the context, it may be necessary for some applications to take an alternative interpretation of certain top-level domains. To do this, users can reimplement the public-suffix list in this crate or provide an alternative implementation. Next, users should implement the `public-suffix::EffectiveTLDProvider` trait and provide that implementation to `Client::new_with_custom_tld_provider()`. An example of how to do this is provided in the `validate_domain_with_private_list_provider()` test in `passkey_client::tests`. See, also, the README in `public-suffix` for more information on how to generate a custom TLD list according to the needs of your application.

## Current Limitations

- `Client::authenticate()` and `Client::register()` do not respect timeout values set in `CredentialRequestOptions`.
- The `Client` always reports its [Authenticator Attachment Modality](https://www.w3.org/TR/webauthn-3/#sctn-authenticator-attachment-modality) as "Platform"
- `Client` only supports the "internal" type of [AuthenticatorTransport](https://www.w3.org/TR/webauthn-3/#enum-transport)
- The `Authenticator` currently only supports the ECDSA w/SHA-256 algorithm.

## Contributing and feedback

`passkey-rs` is an [open source project](https://github.com/1Password/passkey-rs).

🐛 If you find an issue you'd like to report, or otherwise have feedback, please [file a new Issue](https://github.com/1Password/passkey-rs/issues/new).

🧑‍💻 If you'd like to contribute to the code please start by filing or commenting on an [Issue](https://github.com/1Password/passkey-rs/issues) so we can track the work.

## Credits

Made with ❤️ and ☕ by the [1Password](https://1password.com/) team.

### Get a free 1Password account for your open source project

Does your team need a secure way to manage passwords and other credentials for your open source project? Head on over to our [other repository](https://github.com/1Password/1password-teams-open-source) to get a 1Password Teams account on us:

✨[1Password for Open Source Projects](https://github.com/1Password/1password-teams-open-source)

#### License

<sup>
Licensed under either of <a href="LICENSE-APACHE">Apache License, Version
2.0</a> or <a href="LICENSE-MIT">MIT license</a> at your option.
</sup>

<br>

<sub>
Unless you explicitly state otherwise, any contribution intentionally submitted
for inclusion in this crate by you, as defined in the Apache-2.0 license, shall
be dual licensed as above, without any additional terms or conditions.
</sub>

[github]: https://img.shields.io/badge/GitHub-1Password%2Fpasskey--rs%2Fpasskey-informational?logo=github&style=flat
[version]: https://img.shields.io/crates/v/passkey?logo=rust&style=flat
[documentation]: https://img.shields.io/docsrs/passkey/latest?logo=docs.rs&style=flat
[webauthn-3]: https://www.w3.org/TR/webauthn-3/
[ctap-2]: https://fidoalliance.org/specs/fido-v2.0-ps-20190130/fido-client-to-authenticator-protocol-v2.0-ps-20190130.html
[public-suffix]: https://publicsuffix.org/
[ctap-hid]: https://fidoalliance.org/specs/fido-v2.0-id-20180227/fido-client-to-authenticator-protocol-v2.0-id-20180227.html#usb<|MERGE_RESOLUTION|>--- conflicted
+++ resolved
@@ -99,12 +99,7 @@
 };
 
 // Now create the credential.
-<<<<<<< HEAD
-let my_webauthn_credential: CreatedPublicKeyCredential = my_client.register(origin, request, None).await?;
-=======
 let my_webauthn_credential: CreatedPublicKeyCredential = my_client.register(origin, request, DefaultClientData).await?;
->>>>>>> 447a02ed
-
 ```
 
 The above example shows how a Webauthn credential can be created. Now, we can go ahead and try to authenticate the user.
