//! # Passkey Authenticator
//!
//! [![github]](https://github.com/1Password/passkey-rs/tree/main/passkey-authenticator)
//! [![version]](https://crates.io/crates/passkey-authenticator)
//! [![documentation]](https://docs.rs/passkey-authenticator/)
//!
//! This crate defines an [`Authenticator`] type along with a basic implementation of the [CTAP 2.0]
//! specification. The [`Authenticator`] struct is designed in such a way that storage and user
//! interaction are defined through traits, allowing only the parts that vary between vendors,
//! but keeping the specification compliant implementation regardless of vendor. This is why the
//! [`Ctap2Api`] trait is sealed, to prevent external implementations.
//!
//! ## Why RustCrypto?
//!
//! For targeting WASM, yes there are other cryptographic libraries out there that allow targeting
//! WASM, but none of them are as easy to compile to wasm than the pure rust implementations of the
//! [RustCrypto] libraries. Now this does come with limitations, so there are plans to provide a
//! similar backing trait to "plug-in" the desired cryptography from a vendor. Work is ongoing for this.
//!
//! [github]: https://img.shields.io/badge/GitHub-1Password%2Fpasskey--rs%2Fpasskey--authenticator-informational?logo=github&style=flat
//! [version]: https://img.shields.io/crates/v/passkey-authenticator?logo=rust&style=flat
//! [documentation]: https://img.shields.io/docsrs/passkey-authenticator/latest?logo=docs.rs&style=flat
//! [CTAP 2.0]: https://fidoalliance.org/specs/fido-v2.0-ps-20190130/fido-client-to-authenticator-protocol-v2.0-ps-20190130.html
//! [RustCrypto]: https://github.com/RustCrypto

mod authenticator;
mod credential_store;
mod ctap2;
mod u2f;
mod user_validation;

use coset::{
    iana::{self, Algorithm, EnumI64},
    CoseKey, CoseKeyBuilder,
};
use p256::{
    ecdsa::SigningKey,
    elliptic_curve::{generic_array::GenericArray, sec1::FromEncodedPoint},
    pkcs8::EncodePublicKey,
    EncodedPoint, PublicKey, SecretKey,
};
use passkey_types::{ctap2::Ctap2Error, Bytes};

pub use self::{
<<<<<<< HEAD
    authenticator::{extensions, Authenticator},
    credential_store::{CredentialStore, MemoryStore},
=======
    authenticator::Authenticator,
    credential_store::{CredentialStore, DiscoverabilitySupport, MemoryStore, StoreInfo},
>>>>>>> 8f23bc83
    ctap2::Ctap2Api,
    u2f::U2fApi,
    user_validation::{UserCheck, UserValidationMethod},
};

#[cfg(any(test, feature = "testable"))]
pub use self::user_validation::MockUserValidationMethod;

/// Extract a cryptographic secret key from a [`CoseKey`].
// possible candidate for a `passkey-crypto` crate?
fn private_key_from_cose_key(key: &CoseKey) -> Result<SecretKey, Ctap2Error> {
    if !matches!(
        key.alg,
        Some(coset::RegisteredLabelWithPrivate::Assigned(
            Algorithm::ES256
        ))
    ) {
        return Err(Ctap2Error::UnsupportedAlgorithm);
    }
    if !matches!(
        key.kty,
        coset::RegisteredLabel::Assigned(iana::KeyType::EC2)
    ) {
        return Err(Ctap2Error::InvalidCredential);
    }

    key.params
        .iter()
        .find_map(|(k, v)| {
            if let coset::Label::Int(i) = k {
                iana::Ec2KeyParameter::from_i64(*i)
                    .filter(|p| p == &iana::Ec2KeyParameter::D)
                    .and_then(|_| v.as_bytes())
                    .and_then(|b| SecretKey::from_slice(b).ok())
            } else {
                None
            }
        })
        .ok_or(Ctap2Error::InvalidCredential)
}

/// Convert a Cose Key to a X.509 SubjectPublicKeyInfo formatted byte array.
///
/// This should be used by the client when creating the [Easy Credential Data Accessors][ez]
///
/// [ez]: https://w3c.github.io/webauthn/#sctn-public-key-easy
pub fn public_key_der_from_cose_key(key: &CoseKey) -> Result<Bytes, Ctap2Error> {
    if !matches!(
        key.alg,
        Some(coset::RegisteredLabelWithPrivate::Assigned(
            Algorithm::ES256
        ))
    ) {
        return Err(Ctap2Error::UnsupportedAlgorithm);
    }
    if !matches!(
        key.kty,
        coset::RegisteredLabel::Assigned(iana::KeyType::EC2)
    ) {
        return Err(Ctap2Error::InvalidCredential);
    }

    let (mut x, mut y) = (None, None);
    for (key, value) in &key.params {
        if let coset::Label::Int(i) = key {
            let key = iana::Ec2KeyParameter::from_i64(*i).ok_or(Ctap2Error::InvalidCbor)?;
            match key {
                iana::Ec2KeyParameter::X => {
                    if value.as_bytes().and_then(|v| x.replace(v)).is_some() {
                        log::warn!("Cose key has multiple entries for X coordinate");
                    }
                }
                iana::Ec2KeyParameter::Y => {
                    if value.as_bytes().and_then(|v| y.replace(v)).is_some() {
                        log::warn!("Cose key has multiple entries for Y coordinate");
                    }
                }
                _ => (),
            }
        }
    }
    let (Some(x), Some(y)) = (x, y) else {
        return Err(Ctap2Error::CborUnexpectedType);
    };

    let point = EncodedPoint::from_affine_coordinates(
        GenericArray::from_slice(x.as_slice()),
        GenericArray::from_slice(y.as_slice()),
        false,
    );
    let Some(pub_key): Option<PublicKey> = PublicKey::from_encoded_point(&point).into() else {
        return Err(Ctap2Error::InvalidCredential);
    };
    pub_key
        .to_public_key_der()
        .map_err(|_| Ctap2Error::InvalidCredential)
        .map(|pk| pk.as_ref().to_vec().into())
}

pub(crate) struct CoseKeyPair {
    public: CoseKey,
    private: CoseKey,
}

impl CoseKeyPair {
    fn from_secret_key(private_key: &SecretKey, algorithm: Algorithm) -> Self {
        let public_key = SigningKey::from(private_key)
            .verifying_key()
            .to_encoded_point(false);
        // SAFETY: These unwraps are safe because the public_key above is not compressed (false
        // parameter) therefore x and y are guarateed to contain values.
        let x = public_key.x().unwrap().as_slice().to_vec();
        let y = public_key.y().unwrap().as_slice().to_vec();
        let private = CoseKeyBuilder::new_ec2_priv_key(
            iana::EllipticCurve::P_256,
            x.clone(),
            y.clone(),
            private_key.to_bytes().to_vec(),
        )
        .algorithm(algorithm)
        .build();
        let public = CoseKeyBuilder::new_ec2_pub_key(iana::EllipticCurve::P_256, x, y)
            .algorithm(algorithm)
            .build();

        Self { public, private }
    }
}

#[cfg(test)]
mod tests {
    use coset::iana;
    use p256::{
        ecdsa::{
            signature::{Signer, Verifier},
            SigningKey,
        },
        SecretKey,
    };
    use passkey_types::{ctap2::AuthenticatorData, rand::random_vec};

    use super::{private_key_from_cose_key, CoseKeyPair};

    #[test]
    fn private_key_cose_round_trip_sanity_check() {
        let private_key = {
            let mut rng = rand::thread_rng();
            SecretKey::random(&mut rng)
        };
        let CoseKeyPair {
            private: private_cose,
            ..
        } = CoseKeyPair::from_secret_key(&private_key, iana::Algorithm::ES256);
        let public_signing_key = SigningKey::from(&private_key);
        let public_key = public_signing_key.verifying_key();

        let auth_data = AuthenticatorData::new("future.1password.com", None);
        let mut signature_target = auth_data.to_vec();
        signature_target.extend(random_vec(32));

        let secret_key = private_key_from_cose_key(&private_cose).expect("to get a private key");

        let private_key = SigningKey::from(secret_key);
        let signature: p256::ecdsa::Signature = private_key.sign(&signature_target);

        public_key
            .verify(&signature_target, &signature)
            .expect("failed to verify signature")
    }
}<|MERGE_RESOLUTION|>--- conflicted
+++ resolved
@@ -42,13 +42,8 @@
 use passkey_types::{ctap2::Ctap2Error, Bytes};
 
 pub use self::{
-<<<<<<< HEAD
     authenticator::{extensions, Authenticator},
-    credential_store::{CredentialStore, MemoryStore},
-=======
-    authenticator::Authenticator,
     credential_store::{CredentialStore, DiscoverabilitySupport, MemoryStore, StoreInfo},
->>>>>>> 8f23bc83
     ctap2::Ctap2Api,
     u2f::U2fApi,
     user_validation::{UserCheck, UserValidationMethod},
