--- conflicted
+++ resolved
@@ -346,13 +346,8 @@
     let mut options = webauthn::CredentialCreationOptions {
         public_key: good_credential_creation_options(),
     };
-<<<<<<< HEAD
-    options.public_key.authenticator_selection = Some(webauthn::AuthenticatorSelectionCriteria {
+    options.public_key.authenticator_selection = Some(AuthenticatorSelectionCriteria {
         user_verification: UserVerificationRequirement::Required,
-=======
-    options.public_key.authenticator_selection = Some(AuthenticatorSelectionCriteria {
-        user_verification: webauthn::UserVerificationRequirement::Required,
->>>>>>> d4a3b72e
         authenticator_attachment: Default::default(),
         resident_key: Default::default(),
         require_resident_key: Default::default(),
@@ -378,13 +373,8 @@
     let mut options = webauthn::CredentialCreationOptions {
         public_key: good_credential_creation_options(),
     };
-<<<<<<< HEAD
-    options.public_key.authenticator_selection = Some(webauthn::AuthenticatorSelectionCriteria {
+    options.public_key.authenticator_selection = Some(AuthenticatorSelectionCriteria {
         user_verification: UserVerificationRequirement::Discouraged,
-=======
-    options.public_key.authenticator_selection = Some(AuthenticatorSelectionCriteria {
-        user_verification: webauthn::UserVerificationRequirement::Discouraged,
->>>>>>> d4a3b72e
         authenticator_attachment: Default::default(),
         resident_key: Default::default(),
         require_resident_key: Default::default(),
