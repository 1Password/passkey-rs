# Changelog

## Unreleased

### passkey-authenticator

- Added: support for signature counters
	- ⚠ BREAKING: Add `update_credential` function to `CredentialStore` ([#23](https://github.com/1Password/passkey-rs/pull/23)).
	- Add `make_credentials_with_signature_counter` to `Authenticator`.
- ⚠ BREAKING: Merge functions in `UserValidationMethod` ([#24](https://github.com/1Password/passkey-rs/pull/24))
	- Removed: `UserValidationMethod::check_user_presence`
	- Removed: `UserValidationMethod::check_user_verification`
	- Added: `UserValidationMethod::check_user`. This function now performs both user presence and user verification checks.
		The function now also returns which validations were performed, even if they were not requested.
- Added: Support for discoverable credentials
	- ⚠ BREAKING: Added: `CredentialStore::get_info` which returns `StoreInfo` containing `DiscoverabilitySupport`.
	- ⚠ BREAKING: Changed: `CredentialStore::save_credential` now also takes `Options`.
	- Changed: `Authenticator::make_credentials` now returns an error if a discoverable credential was requested but not supported by the store.

### passkey-client

- Changed: The `Client` no longer hardcodes the UV value sent to the `Authenticator` ([#22](https://github.com/1Password/passkey-rs/pull/22)).
- Changed: The `Client` no longer hardcodes the RK value sent to the `Authenticator` ([#27](https://github.com/1Password/passkey-rs/pull/27)).
- The client now supports additional user-defined properties in the client data, while also clarifying how the client
handles client data and its hash.
	- ⚠ BREAKING: Changed: `register` and `authenticate` take `ClientData<E>` instead of `Option<Vec<u8>>`.
	- ⚠ BREAKING: Changed: Custom client data hashes are now specified using `DefaultClientDataWithCustomHash(Vec<u8>)` instead of
		`Some(Vec<u8>)`.
	- Added: Additional fields can be added to the client data using `DefaultClientDataWithExtra(ExtraData)`.
- Added: The `Client` now has the ability to adjust the response for quirky relying parties
	when a fully featured response would break their server side validation. ([#31](https://github.com/1Password/passkey-rs/pull/31))
- ⚠ BREAKING: Added the `Origin` enum which is now the origin parameter for the following methods ([#32](https://github.com/1Password/passkey-rs/pull/27)):
	- `Client::register` takes an `impl Into<Origin>` instead of a `&Url`
	- `Client::authenticate` takes an `impl Into<Origin>` instead of a `&Url`
	- `RpIdValidator::assert_domain` takes an `&Origin` instead of a `&Url`
- ⚠ BREAKING: The collected client data will now have the android app signature as the origin when a request comes from an app directly. ([#32](https://github.com/1Password/passkey-rs/pull/27))

## passkey-types

<<<<<<< HEAD
- ⚠ BREAKING: Rename webauthn extension outputs to be consistent with inputs.
- ⚠ BREAKING: Create new extension inputs for the CTAP authenticator inputs.
- ⚠ BREAKING: Add unsigned extension outputs for the CTAP authenticator outputs.
- ⚠ BREAKING: Add ability for `Passkey` to store associated extension data.
- ⚠ BREAKING: Change version and extension information in `ctap2::get_info` from strings to enums.
- ⚠ BREAKING: Add missing CTAP2.1 fields to `make_credential::Response` and `get_assertion::Response`.
- Make the `PublicKeyCredential` outputs equatable in swift.
=======
- `CollectedClientData` is now generic and supports additional strongly typed fields. ([#28](https://github.com/1Password/passkey-rs/pull/28))
	- Changed: `CollectedClientData` has changed to `CollectedClientData<E = ()>`
- The `Client` now returns `CredProps::rk` depending on the authenticator's capabilities. ([#29](https://github.com/1Password/passkey-rs/pull/29))
- ⚠ BREAKING: Rename webauthn extension outputs to be consistent with inputs. ([#33](https://github.com/1Password/passkey-rs/pull/33))
- ⚠ BREAKING: Create new extension inputs for the CTAP authenticator inputs. ([#33](https://github.com/1Password/passkey-rs/pull/33))
- ⚠ BREAKING: Add unsigned extension outputs for the CTAP authenticator outputs. ([#34](https://github.com/1Password/passkey-rs/pull/33))
- ⚠ BREAKING: Add ability for `Passkey` to store associated extension data. ([#36](https://github.com/1Password/passkey-rs/pull/36))
>>>>>>> 447a02ed

## Passkey v0.2.0
### passkey-types v0.2.0

Most of these changes are adding fields to structs which are breaking changes due to the current lack of builder methods for these types. Due to this, additions of fields to structs or variants to enums won't be marked as breaking in this release's notes. Other types of breaking changes will be explicitly called out.

- ⚠ BREAKING: Update `bitflags` from v1 to v2. This means `ctap2::Flags` no longer implement `PartialOrd`, `Ord` and `Hash` as those traits aren't applicable.
- Added a `transports` field to `ctap2::get_info::Response`
- Changes in `webauthn::PublicKeyCredential`:
	- ⚠ BREAKING: `authenticator_attachment` is now optional
	- ⚠ BREAKING: `client_extension_results`'s type has been renamed from `AuthenticationExtensionsClientOutputs` to `AuthenticatorExtensionsClientOutputs`
- Changes for `webauthn::PublicKeyCredentialRequestOptions`:
	- `timeout` now supports deserializing from a stringified number
	- `user_verification` will now ignore unknown values instead of returning an error on deserialization
	- Add `hints` field (#9)
	- Add `attestation` and `attestation_formats` fields
- Changes for `webauthn::AuthenticatorAssertionResponse`
	- Add `attestation_object` field
- Changes for `webauthn::PublicKeyCredentialCreationOptions`:
	- `timeout` now supports deserializing from a stringified number
	- Add `hints` field (#9)
	- Add `attestation_formats` field
- Fix `webauthn::CollectedClientData` JSON serialization to correctly follow the spec. (#6)
	- Add `unknown_keys` field
	- Always serializes `cross_origin` with a boolean even if it is set to `None`
	- ⚠ BREAKING: Remove from `#[typeshare]` generation as `#[serde(flatten)]` on `unknown_keys` is not supported.
- Add `webauthn::ClientDataType::PaymentGet` variant.
- Make all enums with unit variants `Clone`, `Copy`, `PartialEq` and `Eq`
- Add support for the `CredProps` extension with `authenticatorDisplayName`

### passkey-authenticator v0.2.0

- Add `Authenticator::transports(Vec<AuthenticatorTransport>)` builder method for customizing the transports during credential creation. The default is `internal` and `hybrid`.
- Add `Authenticator:{set_display_name, display_name}` methods for setting a display name for the `CredProps` extension's `authenticatorDisplayName`.
- Update `p256` to version `0.13`
- Update `signature` to version `2`

### passkey-client v0.2.0

- Add `WebauthnError::is_vendor_error()` for verifying if the internal CTAP error was in the range of `passkey_types::ctap2::VendorError`
- Break out Rp Id verification from the `Client` into its own `RpIdVerifier` which it now uses internally. This allows the use of `RpIdVerifier::assert_domain` publicly now instead of it being a private method to client without the need for everything else the client needs.
- `Client::register` now handles `CredProps` extension requests.
- Update `idna` to version `0.5`

### public-suffix v0.1.1

- Update the public suffix list<|MERGE_RESOLUTION|>--- conflicted
+++ resolved
@@ -37,15 +37,6 @@
 
 ## passkey-types
 
-<<<<<<< HEAD
-- ⚠ BREAKING: Rename webauthn extension outputs to be consistent with inputs.
-- ⚠ BREAKING: Create new extension inputs for the CTAP authenticator inputs.
-- ⚠ BREAKING: Add unsigned extension outputs for the CTAP authenticator outputs.
-- ⚠ BREAKING: Add ability for `Passkey` to store associated extension data.
-- ⚠ BREAKING: Change version and extension information in `ctap2::get_info` from strings to enums.
-- ⚠ BREAKING: Add missing CTAP2.1 fields to `make_credential::Response` and `get_assertion::Response`.
-- Make the `PublicKeyCredential` outputs equatable in swift.
-=======
 - `CollectedClientData` is now generic and supports additional strongly typed fields. ([#28](https://github.com/1Password/passkey-rs/pull/28))
 	- Changed: `CollectedClientData` has changed to `CollectedClientData<E = ()>`
 - The `Client` now returns `CredProps::rk` depending on the authenticator's capabilities. ([#29](https://github.com/1Password/passkey-rs/pull/29))
@@ -53,7 +44,9 @@
 - ⚠ BREAKING: Create new extension inputs for the CTAP authenticator inputs. ([#33](https://github.com/1Password/passkey-rs/pull/33))
 - ⚠ BREAKING: Add unsigned extension outputs for the CTAP authenticator outputs. ([#34](https://github.com/1Password/passkey-rs/pull/33))
 - ⚠ BREAKING: Add ability for `Passkey` to store associated extension data. ([#36](https://github.com/1Password/passkey-rs/pull/36))
->>>>>>> 447a02ed
+- ⚠ BREAKING: Change version and extension information in `ctap2::get_info` from strings to enums. ([#39](https://github.com/1Password/passkey-rs/pull/39))
+- ⚠ BREAKING: Add missing CTAP2.1 fields to `make_credential::Response` and `get_assertion::Response`. ([#39](https://github.com/1Password/passkey-rs/pull/39))
+- Make the `PublicKeyCredential` outputs equatable in swift. ([#39](https://github.com/1Password/passkey-rs/pull/39))
 
 ## Passkey v0.2.0
 ### passkey-types v0.2.0
