# Changelog

## Unreleased

### passkey-authenticator

- Added: support for signature counters
	- ⚠ BREAKING: Add `update_credential` function to `CredentialStore` ([#23](https://github.com/1Password/passkey-rs/pull/23)).
	- Add `make_credentials_with_signature_counter` to `Authenticator`.
- ⚠ BREAKING: Merge functions in `UserValidationMethod` ([#24](https://github.com/1Password/passkey-rs/pull/24))
	- Removed: `UserValidationMethod::check_user_presence`
	- Removed: `UserValidationMethod::check_user_verification`
	- Added: `UserValidationMethod::check_user`. This function now performs both user presence and user verification checks.
		The function now also returns which validations were performed, even if they were not requested.
- Added: Support for discoverable credentials
	- ⚠ BREAKING: Added: `CredentialStore::get_info` which returns `StoreInfo` containing `DiscoverabilitySupport`.
	- ⚠ BREAKING: Changed: `CredentialStore::save_credential` now also takes `Options`.
	- Changed: `Authenticator::make_credentials` now returns an error if a discoverable credential was requested but not supported by the store.

### passkey-client

- Changed: The `Client` no longer hardcodes the UV value sent to the `Authenticator` ([#22](https://github.com/1Password/passkey-rs/pull/22)).
- Changed: The `Client` no longer hardcodes the RK value sent to the `Authenticator` ([#27](https://github.com/1Password/passkey-rs/pull/27)).
- The client now supports additional user-defined properties in the client data, while also clarifying how the client
handles client data and its hash.
	- ⚠ BREAKING: Changed: `register` and `authenticate` take `ClientData<E>` instead of `Option<Vec<u8>>`.
	- ⚠ BREAKING: Changed: Custom client data hashes are now specified using `DefaultClientDataWithCustomHash(Vec<u8>)` instead of
		`Some(Vec<u8>)`.
	- Added: Additional fields can be added to the client data using `DefaultClientDataWithExtra(ExtraData)`.
- Added: The `Client` now has the ability to adjust the response for quirky relying parties
	when a fully featured response would break their server side validation. ([#31](https://github.com/1Password/passkey-rs/pull/31))
- ⚠ BREAKING: Added the `Origin` enum which is now the origin parameter for the following methods ([#32](https://github.com/1Password/passkey-rs/pull/27)):
	- `Client::register` takes an `impl Into<Origin>` instead of a `&Url`
	- `Client::authenticate` takes an `impl Into<Origin>` instead of a `&Url`
	- `RpIdValidator::assert_domain` takes an `&Origin` instead of a `&Url`
- ⚠ BREAKING: The collected client data will now have the android app signature as the origin when a request comes from an app directly. ([#32](https://github.com/1Password/passkey-rs/pull/27))

## passkey-types

<<<<<<< HEAD
- ⚠ BREAKING: Rename webauthn extension outputs to be consistent with inputs.
- ⚠ BREAKING: Create new extension inputs for the CTAP authenticator inputs.
- ⚠ BREAKING: Add unsigned extension outputs for the CTAP authenticator outputs.
- ⚠ BREAKING: Add ability for `Passkey` to store associated extension data.
=======
- `CollectedClientData` is now generic and supports additional strongly typed fields. ([#28](https://github.com/1Password/passkey-rs/pull/28))
	- Changed: `CollectedClientData` has changed to `CollectedClientData<E = ()>`
- The `Client` now returns `CredProps::rk` depending on the authenticator's capabilities. ([#29](https://github.com/1Password/passkey-rs/pull/29))
- ⚠ BREAKING: Rename webauthn extension outputs to be consistent with inputs. ([#33](https://github.com/1Password/passkey-rs/pull/33))
- ⚠ BREAKING: Create new extension inputs for the CTAP authenticator inputs. ([#33](https://github.com/1Password/passkey-rs/pull/33))
- ⚠ BREAKING: Add unsigned extension outputs for the CTAP authenticator outputs. ([#34](https://github.com/1Password/passkey-rs/pull/33))
>>>>>>> 8f23bc83

## Passkey v0.2.0
### passkey-types v0.2.0

Most of these changes are adding fields to structs which are breaking changes due to the current lack of builder methods for these types. Due to this, additions of fields to structs or variants to enums won't be marked as breaking in this release's notes. Other types of breaking changes will be explicitly called out.

- ⚠ BREAKING: Update `bitflags` from v1 to v2. This means `ctap2::Flags` no longer implement `PartialOrd`, `Ord` and `Hash` as those traits aren't applicable.
- Added a `transports` field to `ctap2::get_info::Response`
- Changes in `webauthn::PublicKeyCredential`:
	- ⚠ BREAKING: `authenticator_attachment` is now optional
	- ⚠ BREAKING: `client_extension_results`'s type has been renamed from `AuthenticationExtensionsClientOutputs` to `AuthenticatorExtensionsClientOutputs`
- Changes for `webauthn::PublicKeyCredentialRequestOptions`:
	- `timeout` now supports deserializing from a stringified number
	- `user_verification` will now ignore unknown values instead of returning an error on deserialization
	- Add `hints` field (#9)
	- Add `attestation` and `attestation_formats` fields
- Changes for `webauthn::AuthenticatorAssertionResponse`
	- Add `attestation_object` field
- Changes for `webauthn::PublicKeyCredentialCreationOptions`:
	- `timeout` now supports deserializing from a stringified number
	- Add `hints` field (#9)
	- Add `attestation_formats` field
- Fix `webauthn::CollectedClientData` JSON serialization to correctly follow the spec. (#6)
	- Add `unknown_keys` field
	- Always serializes `cross_origin` with a boolean even if it is set to `None`
	- ⚠ BREAKING: Remove from `#[typeshare]` generation as `#[serde(flatten)]` on `unknown_keys` is not supported.
- Add `webauthn::ClientDataType::PaymentGet` variant.
- Make all enums with unit variants `Clone`, `Copy`, `PartialEq` and `Eq`
- Add support for the `CredProps` extension with `authenticatorDisplayName`

### passkey-authenticator v0.2.0

- Add `Authenticator::transports(Vec<AuthenticatorTransport>)` builder method for customizing the transports during credential creation. The default is `internal` and `hybrid`.
- Add `Authenticator:{set_display_name, display_name}` methods for setting a display name for the `CredProps` extension's `authenticatorDisplayName`.
- Update `p256` to version `0.13`
- Update `signature` to version `2`

### passkey-client v0.2.0

- Add `WebauthnError::is_vendor_error()` for verifying if the internal CTAP error was in the range of `passkey_types::ctap2::VendorError`
- Break out Rp Id verification from the `Client` into its own `RpIdVerifier` which it now uses internally. This allows the use of `RpIdVerifier::assert_domain` publicly now instead of it being a private method to client without the need for everything else the client needs.
- `Client::register` now handles `CredProps` extension requests.
- Update `idna` to version `0.5`

### public-suffix v0.1.1

- Update the public suffix list<|MERGE_RESOLUTION|>--- conflicted
+++ resolved
@@ -37,19 +37,13 @@
 
 ## passkey-types
 
-<<<<<<< HEAD
-- ⚠ BREAKING: Rename webauthn extension outputs to be consistent with inputs.
-- ⚠ BREAKING: Create new extension inputs for the CTAP authenticator inputs.
-- ⚠ BREAKING: Add unsigned extension outputs for the CTAP authenticator outputs.
-- ⚠ BREAKING: Add ability for `Passkey` to store associated extension data.
-=======
 - `CollectedClientData` is now generic and supports additional strongly typed fields. ([#28](https://github.com/1Password/passkey-rs/pull/28))
 	- Changed: `CollectedClientData` has changed to `CollectedClientData<E = ()>`
 - The `Client` now returns `CredProps::rk` depending on the authenticator's capabilities. ([#29](https://github.com/1Password/passkey-rs/pull/29))
 - ⚠ BREAKING: Rename webauthn extension outputs to be consistent with inputs. ([#33](https://github.com/1Password/passkey-rs/pull/33))
 - ⚠ BREAKING: Create new extension inputs for the CTAP authenticator inputs. ([#33](https://github.com/1Password/passkey-rs/pull/33))
 - ⚠ BREAKING: Add unsigned extension outputs for the CTAP authenticator outputs. ([#34](https://github.com/1Password/passkey-rs/pull/33))
->>>>>>> 8f23bc83
+- ⚠ BREAKING: Add ability for `Passkey` to store associated extension data. ([#36](https://github.com/1Password/passkey-rs/pull/36))
 
 ## Passkey v0.2.0
 ### passkey-types v0.2.0
