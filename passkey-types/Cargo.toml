--- conflicted
+++ resolved
@@ -17,11 +17,7 @@
 [features]
 default = []
 serialize_bytes_as_base64_string = []
-<<<<<<< HEAD
-mocks = ["dep:p256"]
-=======
-testable = []
->>>>>>> 101902c1
+testable = ["dep:p256"]
 
 [dependencies]
 bitflags = "2"
@@ -38,7 +34,11 @@
 zeroize = { version = "1", features = ["zeroize_derive"] }
 # TODO: investigate rolling our own IANA listings and COSE keys
 coset = "0.3"
-p256 = { version = "0.13", features = ["pem", "arithmetic", "jwk"], optional = true }
+p256 = { version = "0.13", features = [
+    "pem",
+    "arithmetic",
+    "jwk",
+], optional = true }
 
 [target.'cfg(target_arch = "wasm32")'.dependencies]
 getrandom = { version = "0.2", features = ["js"] }