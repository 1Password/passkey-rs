[package]
name = "passkey"
<<<<<<< HEAD
version = "0.3.0"
=======
version = "0.2.0"
>>>>>>> 4679d92f
description = "A one stop library to implement a passkey client and authenticator"
include = ["src/", "../LICENSE-APACHE", "../LICENSE-MIT"]
readme = "../README.md"
authors.workspace = true
repository.workspace = true
edition.workspace = true
license.workspace = true
keywords.workspace = true
categories.workspace = true

[lints]
workspace = true

# See more keys and their definitions at https://doc.rust-lang.org/cargo/reference/manifest.html

[package.metadata.cargo-udeps.ignore]
development = [
    "tokio-test",
] # Only used for async doctests. Cargo udeps can't check.:

[dependencies]
passkey-authenticator = { path = "../passkey-authenticator", version = "0.3" }
passkey-types = { path = "../passkey-types", version = "0.2" }
passkey-client = { path = "../passkey-client", version = "0.3" }
passkey-transports = { path = "../passkey-transports", version = "0.1" }

[dev-dependencies]
coset = "0.3"
url = "2"
tokio = { version = "1", features = ["macros", "rt", "rt-multi-thread"] }
tokio-test = "0.4"
async-trait = "0.1"
passkey-client = { path = "../passkey-client", version = "0.3", features = [
    "tokio",
    "testable",
] }
passkey-authenticator = { path = "../passkey-authenticator", features = [
    "tokio",
    "testable",
] }<|MERGE_RESOLUTION|>--- conflicted
+++ resolved
@@ -1,10 +1,6 @@
 [package]
 name = "passkey"
-<<<<<<< HEAD
-version = "0.3.0"
-=======
 version = "0.2.0"
->>>>>>> 4679d92f
 description = "A one stop library to implement a passkey client and authenticator"
 include = ["src/", "../LICENSE-APACHE", "../LICENSE-MIT"]
 readme = "../README.md"
